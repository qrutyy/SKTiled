module: SKTiled
<<<<<<< HEAD
module_version: 1.13
author: Michael Fessenden
author_url: https://github.com/mfessenden
github_url: https://github.com/mfessenden/SKTiled
github_file_prefix: https://github.com/mfessenden/SKTiled/tree/1.13    # url of source file links on server
=======
module_version: 1.15
author: Michael Fessenden
author_url: https://github.com/mfessenden
github_url: https://github.com/mfessenden/SKTiled
github_file_prefix: https://github.com/mfessenden/SKTiled/tree/1.15    # url of source file links on server
>>>>>>> c6790ec9
root_url: https://mfessenden.github.io/SKTiled                         # absolute url of file location on server
clean: true
skip_undocumented: true
output: docs/jazzy_output
readme: docs/Start.md
docset_icon: images/icon-16x16.png
min_acl: public
skip_undocumented: true
hide_documentation_coverage: true

exclude:
  - "**/*-ObjC.swift"
  - "Sources/SKTiled+Extensions.swift"

<<<<<<< HEAD
copyright: '© 2016 [Michael Fessenden](https://github.com/mfessenden) under [open source license](https://github.com/mfessenden/SKTiled/tree/master/LICENSE).'
=======
copyright: '© 2017 [Michael Fessenden](https://github.com/mfessenden) under [open source license](https://github.com/mfessenden/SKTiled/tree/master/LICENSE).'
>>>>>>> c6790ec9
swift_version: 3.1

theme: apple

documentation:
  - docs/Tutorial/Coordinates.md
  - docs/Tutorial/Debugging.md
#  - docs/Tutorial/Extending.md
  - docs/Tutorial/GameplayKit.md
  - docs/Tutorial/Getting Started.md
  - docs/Tutorial/Layers.md
  - docs/Tutorial/Objects.md
  - docs/Tutorial/Properties.md
  - docs/Tutorial/Scenes.md
  - docs/Tutorial/Tiles.md
  - docs/Tutorial/Troubleshooting.md

abstract: docs/Sections/*.md

custom_categories:
  - name: Tutorial    # references the section page
    children:
      - Getting Started
      - Scenes
      - Layers
      - Tiles
      - Coordinates
      - Objects
      - Properties
      - GameplayKit
#      - Extending
      - Debugging
      - Troubleshooting

  - name: Protocols
    children:
    - SKTiledObject
    - SKTilemapDelegate
    - SKTiledSceneDelegate

  - name: Class Reference  # references the section page
    children:
    - SKTilemap
    - SKTilemapParser
    - SKTileset
    - SKTilesetData
    - TiledLayerObject
    - SKTileLayer
    - SKObjectGroup
    - SKImageLayer
    - SKGroupLayer
    - SKTile
    - SKTileObject
    - SKTiledScene
    - SKTiledSceneCamera

  - name: Other
    children:
    - TilemapOrientation
    - SKObjectType
    - TileOffset
    - CollisionType
    - PhysicsShape
    - SKTiledLayerType<|MERGE_RESOLUTION|>--- conflicted
+++ resolved
@@ -1,17 +1,9 @@
 module: SKTiled
-<<<<<<< HEAD
-module_version: 1.13
-author: Michael Fessenden
-author_url: https://github.com/mfessenden
-github_url: https://github.com/mfessenden/SKTiled
-github_file_prefix: https://github.com/mfessenden/SKTiled/tree/1.13    # url of source file links on server
-=======
 module_version: 1.15
 author: Michael Fessenden
 author_url: https://github.com/mfessenden
 github_url: https://github.com/mfessenden/SKTiled
 github_file_prefix: https://github.com/mfessenden/SKTiled/tree/1.15    # url of source file links on server
->>>>>>> c6790ec9
 root_url: https://mfessenden.github.io/SKTiled                         # absolute url of file location on server
 clean: true
 skip_undocumented: true
@@ -26,11 +18,7 @@
   - "**/*-ObjC.swift"
   - "Sources/SKTiled+Extensions.swift"
 
-<<<<<<< HEAD
-copyright: '© 2016 [Michael Fessenden](https://github.com/mfessenden) under [open source license](https://github.com/mfessenden/SKTiled/tree/master/LICENSE).'
-=======
 copyright: '© 2017 [Michael Fessenden](https://github.com/mfessenden) under [open source license](https://github.com/mfessenden/SKTiled/tree/master/LICENSE).'
->>>>>>> c6790ec9
 swift_version: 3.1
 
 theme: apple
