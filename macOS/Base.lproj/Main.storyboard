--- conflicted
+++ resolved
@@ -1,15 +1,8 @@
 <?xml version="1.0" encoding="UTF-8"?>
-<<<<<<< HEAD
-<document type="com.apple.InterfaceBuilder3.Cocoa.Storyboard.XIB" version="3.0" toolsVersion="12120" systemVersion="16E195" targetRuntime="MacOSX.Cocoa" propertyAccessControl="none" useAutolayout="YES" initialViewController="B8D-0N-5wS">
-    <dependencies>
-        <deployment identifier="macosx"/>
-        <plugIn identifier="com.apple.InterfaceBuilder.CocoaPlugin" version="12120"/>
-=======
-<document type="com.apple.InterfaceBuilder3.Cocoa.Storyboard.XIB" version="3.0" toolsVersion="12121" systemVersion="16F73" targetRuntime="MacOSX.Cocoa" propertyAccessControl="none" useAutolayout="YES" initialViewController="B8D-0N-5wS">
+<document type="com.apple.InterfaceBuilder3.Cocoa.Storyboard.XIB" version="3.0" toolsVersion="12121" systemVersion="16G29" targetRuntime="MacOSX.Cocoa" propertyAccessControl="none" useAutolayout="YES" initialViewController="B8D-0N-5wS">
     <dependencies>
         <deployment identifier="macosx"/>
         <plugIn identifier="com.apple.InterfaceBuilder.CocoaPlugin" version="12121"/>
->>>>>>> c6790ec9
         <capability name="documents saved in the Xcode 8 format" minToolsVersion="8.0"/>
         <capability name="stacking Non-gravity area distributions on NSStackView" minToolsVersion="7.0" minSystemVersion="10.11"/>
     </dependencies>
@@ -68,11 +61,7 @@
                                 <modifierMask key="keyEquivalentModifierMask"/>
                                 <menu key="submenu" title="File" id="bib-Uj-vzu">
                                     <items>
-<<<<<<< HEAD
-                                        <menuItem title="Load tilemap..." keyEquivalent="o" id="IAo-SY-fd9">
-=======
-                                        <menuItem title="Load Map..." keyEquivalent="o" id="IAo-SY-fd9">
->>>>>>> c6790ec9
+                                        <menuItem title="Load map..." keyEquivalent="o" id="IAo-SY-fd9">
                                             <connections>
                                                 <action selector="loadTilemap:" target="Voe-Tx-rLC" id="yvh-gN-fnF"/>
                                             </connections>
@@ -167,26 +156,16 @@
                         <autoresizingMask key="autoresizingMask" widthSizable="YES" heightSizable="YES"/>
                         <subviews>
                             <stackView distribution="fill" orientation="horizontal" alignment="top" horizontalStackHuggingPriority="249.99998474121094" verticalStackHuggingPriority="249.99998474121094" detachesHiddenViews="YES" translatesAutoresizingMaskIntoConstraints="NO" id="iiF-QO-DZ0" userLabel="Buttons View">
-<<<<<<< HEAD
-                                <rect key="frame" x="224" y="86" width="352" height="16"/>
-                                <subviews>
-                                    <button translatesAutoresizingMaskIntoConstraints="NO" id="vU3-Eb-5vb" userLabel="Fit Button">
-=======
                                 <rect key="frame" x="179" y="108" width="442" height="16"/>
                                 <subviews>
                                     <button springLoaded="YES" translatesAutoresizingMaskIntoConstraints="NO" id="vU3-Eb-5vb" userLabel="Fit Button">
->>>>>>> c6790ec9
                                         <rect key="frame" x="0.0" y="0.0" width="82" height="16"/>
                                         <constraints>
                                             <constraint firstAttribute="width" constant="82" id="FPT-Ts-rvE"/>
                                             <constraint firstAttribute="width" relation="greaterThanOrEqual" constant="82" id="QoC-Vv-D1Q"/>
                                             <constraint firstAttribute="height" constant="16" id="Zc9-vc-ZhT"/>
                                         </constraints>
-<<<<<<< HEAD
-                                        <buttonCell key="cell" type="square" bezelStyle="shadowlessSquare" image="scale-button-norm" imagePosition="overlaps" alignment="center" imageScaling="proportionallyUpOrDown" inset="2" id="L79-MA-hik">
-=======
                                         <buttonCell key="cell" type="square" bezelStyle="shadowlessSquare" image="scale-button-norm" imagePosition="overlaps" alignment="center" alternateImage="scale-button-pressed" imageScaling="proportionallyUpOrDown" inset="2" id="L79-MA-hik">
->>>>>>> c6790ec9
                                             <behavior key="behavior" pushIn="YES" lightByBackground="YES" lightByGray="YES"/>
                                             <font key="font" metaFont="system"/>
                                             <string key="keyEquivalent">a</string>
@@ -211,11 +190,6 @@
                                             <action selector="gridButtonPressed:" target="XfG-lQ-9wD" id="lTV-bI-Zx0"/>
                                         </connections>
                                     </button>
-<<<<<<< HEAD
-                                    <button translatesAutoresizingMaskIntoConstraints="NO" id="1wS-E3-azf" userLabel="Objects Button">
-                                        <rect key="frame" x="180" y="0.0" width="82" height="16"/>
-                                        <constraints>
-=======
                                     <button translatesAutoresizingMaskIntoConstraints="NO" id="Hej-45-q5k" userLabel="Graph Button">
                                         <rect key="frame" x="180" y="0.0" width="82" height="16"/>
                                         <constraints>
@@ -235,7 +209,6 @@
                                     <button translatesAutoresizingMaskIntoConstraints="NO" id="1wS-E3-azf" userLabel="Objects Button">
                                         <rect key="frame" x="270" y="0.0" width="82" height="16"/>
                                         <constraints>
->>>>>>> c6790ec9
                                             <constraint firstAttribute="width" relation="greaterThanOrEqual" constant="82" id="bl5-NR-rTd"/>
                                             <constraint firstAttribute="width" constant="82" id="jWc-i0-4J4"/>
                                             <constraint firstAttribute="height" constant="16" id="wJm-w8-pUf"/>
@@ -250,11 +223,7 @@
                                         </connections>
                                     </button>
                                     <button translatesAutoresizingMaskIntoConstraints="NO" id="kMD-1U-8sj" userLabel="Next Button">
-<<<<<<< HEAD
-                                        <rect key="frame" x="270" y="0.0" width="82" height="16"/>
-=======
                                         <rect key="frame" x="360" y="0.0" width="82" height="16"/>
->>>>>>> c6790ec9
                                         <constraints>
                                             <constraint firstAttribute="width" relation="greaterThanOrEqual" constant="82" id="CTe-ji-qdW"/>
                                             <constraint firstAttribute="width" constant="82" id="Mwn-lA-iUo"/>
@@ -275,25 +244,13 @@
                                     <integer value="1000"/>
                                     <integer value="1000"/>
                                     <integer value="1000"/>
-<<<<<<< HEAD
-=======
-                                    <integer value="1000"/>
->>>>>>> c6790ec9
+                                    <integer value="1000"/>
                                 </visibilityPriorities>
                                 <customSpacing>
                                     <real value="3.4028234663852886e+38"/>
                                     <real value="3.4028234663852886e+38"/>
                                     <real value="3.4028234663852886e+38"/>
                                     <real value="3.4028234663852886e+38"/>
-<<<<<<< HEAD
-                                </customSpacing>
-                            </stackView>
-                            <stackView distribution="fill" orientation="vertical" alignment="centerX" horizontalStackHuggingPriority="249.99998474121094" verticalStackHuggingPriority="249.99998474121094" detachesHiddenViews="YES" translatesAutoresizingMaskIntoConstraints="NO" id="bpV-ih-FVj" userLabel="Labels View">
-                                <rect key="frame" x="381" y="20" width="38" height="58"/>
-                                <subviews>
-                                    <textField horizontalHuggingPriority="251" verticalHuggingPriority="750" allowsCharacterPickerTouchBarItem="NO" translatesAutoresizingMaskIntoConstraints="NO" id="P0U-y9-0fU" userLabel="Map Info Label">
-                                        <rect key="frame" x="-2" y="44" width="42" height="14"/>
-=======
                                     <real value="3.4028234663852886e+38"/>
                                 </customSpacing>
                             </stackView>
@@ -302,7 +259,6 @@
                                 <subviews>
                                     <textField horizontalHuggingPriority="251" verticalHuggingPriority="750" allowsCharacterPickerTouchBarItem="NO" translatesAutoresizingMaskIntoConstraints="NO" id="P0U-y9-0fU" userLabel="Map Info Label">
                                         <rect key="frame" x="-2" y="66" width="42" height="14"/>
->>>>>>> c6790ec9
                                         <textFieldCell key="cell" scrollable="YES" lineBreakMode="clipping" sendsActionOnEndEditing="YES" alignment="center" title="Label" id="exA-0S-gy3">
                                             <font key="font" size="11" name="Courier"/>
                                             <color key="textColor" red="1" green="1" blue="1" alpha="1" colorSpace="custom" customColorSpace="sRGB"/>
@@ -310,11 +266,7 @@
                                         </textFieldCell>
                                     </textField>
                                     <textField horizontalHuggingPriority="251" verticalHuggingPriority="750" allowsCharacterPickerTouchBarItem="NO" translatesAutoresizingMaskIntoConstraints="NO" id="oa4-I2-u1i" userLabel="Tile Info Label">
-<<<<<<< HEAD
-                                        <rect key="frame" x="-2" y="22" width="42" height="14"/>
-=======
                                         <rect key="frame" x="-2" y="44" width="42" height="14"/>
->>>>>>> c6790ec9
                                         <textFieldCell key="cell" scrollable="YES" lineBreakMode="clipping" sendsActionOnEndEditing="YES" alignment="center" title="Label" id="sRi-Cf-RZd">
                                             <font key="font" size="11" name="Courier"/>
                                             <color key="textColor" red="1" green="1" blue="1" alpha="1" colorSpace="custom" customColorSpace="sRGB"/>
@@ -322,19 +274,13 @@
                                         </textFieldCell>
                                     </textField>
                                     <textField horizontalHuggingPriority="251" verticalHuggingPriority="750" allowsCharacterPickerTouchBarItem="NO" translatesAutoresizingMaskIntoConstraints="NO" id="3AA-Cl-qmn" userLabel="Properties Info Label">
-<<<<<<< HEAD
-                                        <rect key="frame" x="-2" y="0.0" width="42" height="14"/>
-=======
                                         <rect key="frame" x="-2" y="22" width="42" height="14"/>
->>>>>>> c6790ec9
                                         <textFieldCell key="cell" scrollable="YES" lineBreakMode="clipping" sendsActionOnEndEditing="YES" alignment="center" title="Label" id="cFa-yZ-KBh">
                                             <font key="font" size="11" name="Courier"/>
                                             <color key="textColor" red="1" green="1" blue="1" alpha="1" colorSpace="custom" customColorSpace="sRGB"/>
                                             <color key="backgroundColor" name="controlShadowColor" catalog="System" colorSpace="catalog"/>
                                         </textFieldCell>
                                     </textField>
-<<<<<<< HEAD
-=======
                                     <textField horizontalHuggingPriority="251" verticalHuggingPriority="750" allowsCharacterPickerTouchBarItem="NO" translatesAutoresizingMaskIntoConstraints="NO" id="Mhh-Pu-ydl" userLabel="Debug Info Label">
                                         <rect key="frame" x="-2" y="0.0" width="42" height="14"/>
                                         <textFieldCell key="cell" scrollable="YES" lineBreakMode="clipping" sendsActionOnEndEditing="YES" alignment="center" title="Label" id="xTO-Hp-dbT">
@@ -343,25 +289,17 @@
                                             <color key="backgroundColor" name="controlShadowColor" catalog="System" colorSpace="catalog"/>
                                         </textFieldCell>
                                     </textField>
->>>>>>> c6790ec9
                                 </subviews>
                                 <visibilityPriorities>
                                     <integer value="1000"/>
                                     <integer value="1000"/>
                                     <integer value="1000"/>
-<<<<<<< HEAD
-=======
-                                    <integer value="1000"/>
->>>>>>> c6790ec9
+                                    <integer value="1000"/>
                                 </visibilityPriorities>
                                 <customSpacing>
                                     <real value="3.4028234663852886e+38"/>
                                     <real value="3.4028234663852886e+38"/>
                                     <real value="3.4028234663852886e+38"/>
-<<<<<<< HEAD
-                                </customSpacing>
-                            </stackView>
-=======
                                     <real value="3.4028234663852886e+38"/>
                                 </customSpacing>
                             </stackView>
@@ -373,28 +311,20 @@
                                     <color key="backgroundColor" name="controlShadowColor" catalog="System" colorSpace="catalog"/>
                                 </textFieldCell>
                             </textField>
->>>>>>> c6790ec9
                         </subviews>
                         <constraints>
                             <constraint firstAttribute="bottom" secondItem="bpV-ih-FVj" secondAttribute="bottom" constant="20" id="0sk-mt-NoX"/>
                             <constraint firstItem="bpV-ih-FVj" firstAttribute="top" secondItem="iiF-QO-DZ0" secondAttribute="bottom" constant="8" id="5u6-ud-mDw"/>
-<<<<<<< HEAD
-                            <constraint firstItem="iiF-QO-DZ0" firstAttribute="centerX" secondItem="m2S-Jp-Qdl" secondAttribute="centerX" id="KyT-Qz-C79"/>
-=======
                             <constraint firstItem="Rpo-Bf-MrJ" firstAttribute="top" secondItem="m2S-Jp-Qdl" secondAttribute="top" constant="20" id="ETp-0D-sRu"/>
                             <constraint firstItem="iiF-QO-DZ0" firstAttribute="centerX" secondItem="m2S-Jp-Qdl" secondAttribute="centerX" id="KyT-Qz-C79"/>
                             <constraint firstItem="Rpo-Bf-MrJ" firstAttribute="centerX" secondItem="m2S-Jp-Qdl" secondAttribute="centerX" id="NQF-GK-tLq"/>
->>>>>>> c6790ec9
                             <constraint firstItem="bpV-ih-FVj" firstAttribute="top" secondItem="iiF-QO-DZ0" secondAttribute="bottom" constant="8" symbolic="YES" id="TUH-35-NKU"/>
                             <constraint firstItem="bpV-ih-FVj" firstAttribute="centerX" secondItem="m2S-Jp-Qdl" secondAttribute="centerX" id="YWm-oh-SbK"/>
                         </constraints>
                     </view>
                     <connections>
-<<<<<<< HEAD
-=======
                         <outlet property="cameraInfoLabel" destination="Rpo-Bf-MrJ" id="RyX-41-fZZ"/>
                         <outlet property="debugInfoLabel" destination="Mhh-Pu-ydl" id="DZi-Xp-0HL"/>
->>>>>>> c6790ec9
                         <outlet property="fitButton" destination="vU3-Eb-5vb" id="Jls-KD-3Sp"/>
                         <outlet property="gridButton" destination="p17-9c-LBM" id="ECa-og-QqL"/>
                         <outlet property="mapInfoLabel" destination="P0U-y9-0fU" id="T6u-RD-e0v"/>
@@ -406,25 +336,15 @@
                 </viewController>
                 <customObject id="rPt-NT-nkU" userLabel="First Responder" customClass="NSResponder" sceneMemberID="firstResponder"/>
             </objects>
-<<<<<<< HEAD
-            <point key="canvasLocation" x="173.5" y="939"/>
-        </scene>
-    </scenes>
-    <resources>
-=======
             <point key="canvasLocation" x="173" y="939"/>
         </scene>
     </scenes>
     <resources>
         <image name="graph-button-norm" width="82" height="16"/>
->>>>>>> c6790ec9
         <image name="grid-button-norm" width="82" height="16"/>
         <image name="next-button-norm" width="82" height="16"/>
         <image name="objects-button-norm" width="82" height="16"/>
         <image name="scale-button-norm" width="82" height="16"/>
-<<<<<<< HEAD
-=======
         <image name="scale-button-pressed" width="82" height="16"/>
->>>>>>> c6790ec9
     </resources>
 </document>