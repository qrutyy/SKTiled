--- conflicted
+++ resolved
@@ -27,7 +27,7 @@
     /// Tile map node.
     var tilemap: SKTilemap! { get set }
     /// Load a tilemap from disk, with optional tilesets
-    func load(fromFile filename: String, withTilesets tilesets: [SKTileset]) -> SKTilemap?
+    func load(fromFile filename: String, verbosity: LoggingLevel, withTilesets tilesets: [SKTileset]) -> SKTilemap?
 }
 
 
@@ -47,6 +47,8 @@
     /// Custom scene camera.
     open var cameraNode: SKTiledSceneCamera!
     
+    open var loggingLevel: LoggingLevel = .info
+    
     internal var blocked: Bool = true           // lock the scene for cleanup
     
     /// pathfinding graphs
@@ -100,7 +102,7 @@
      - parameter tilesets:   `[SKTileset]` pre-loaded tilesets.
      - parameter completion: `(() -> ())?` optional completion handler.
      */
-    open func setup(tmxFile: String, tilesets: [SKTileset]=[], _ completion: (() -> ())? = nil) {
+    open func setup(tmxFile: String, verbosity: LoggingLevel = .info, tilesets: [SKTileset]=[], _ completion: (() -> ())? = nil) {
         guard let worldNode = worldNode else { return }
         
         self.tilemap?.removeAllActions()
@@ -109,7 +111,7 @@
         
         self.tilemap = nil
         
-        if let tilemap = load(fromFile: tmxFile, withTilesets: tilesets) {
+        if let tilemap = load(fromFile: tmxFile, verbosity: verbosity, withTilesets: tilesets) {
         
             backgroundColor = tilemap.backgroundColor ?? SKColor.clear
         
@@ -126,15 +128,10 @@
             cameraNode.allowZoom = tilemap.allowZoom
             
             // initial zoom level
-<<<<<<< HEAD
-            if (self.tilemap.autoResize == true) {
-                cameraNode.fitToView(newSize: view.bounds.size)
-=======
             if (tilemap.autoResize == true) {
                 if let view = view {
                     cameraNode.fitToView(newSize: view.bounds.size)   /// was size
                 }
->>>>>>> c6790ec9
             } else {
                 cameraNode.setCameraZoom(tilemap.worldScale)
             }
@@ -170,7 +167,7 @@
     // MARK: - Updates
     override open func didFinishUpdate() {
         tilemap?.clampPositionForMap()
-        }
+    }
     
     
     override open func update(_ currentTime: TimeInterval) {
@@ -190,7 +187,7 @@
                                        width: viewSize.width, height: viewSize.height)
         }
     }
-    }
+}
 
 
 // setup methods
@@ -203,8 +200,8 @@
      - parameter withTilesets:  `[SKTileset]`
      - returns: `SKTilemap?` tile map node.
      */
-    public func load(fromFile filename: String, withTilesets tilesets: [SKTileset]=[]) -> SKTilemap? {
-        if let tilemap = SKTilemap.load(fromFile: filename, delegate: self as? SKTilemapDelegate, withTilesets: tilesets) {
+    public func load(fromFile filename: String, verbosity: LoggingLevel = .info, withTilesets tilesets: [SKTileset]=[]) -> SKTilemap? {
+        if let tilemap = SKTilemap.load(fromFile: filename, delegate: self as? SKTilemapDelegate, withTilesets: tilesets, ignoreProperties: false, verbosity: verbosity) {
             
             if let cameraNode = cameraNode {
                 // camera properties inherited from tilemap
