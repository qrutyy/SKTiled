--- conflicted
+++ resolved
@@ -199,15 +199,7 @@
         for (attr, value) in properties {
 
             let lattr = attr.lowercased()
-<<<<<<< HEAD
-        
-            if (lattr == "type") {
-                type = value
-            }
-            
-=======
-
->>>>>>> e1e5a80d
+
             if (lattr == "zposition") {
                 guard let zpos = Double(value) else { return }
                 zPosition = CGFloat(zpos)
@@ -308,7 +300,7 @@
     // MARK: - Properties
     /**
      Parse the image layer's properties.
-     */
+    */
     override public func parseProperties(completion: (() -> ())?) {
         super.parseProperties(completion: completion)
     }
