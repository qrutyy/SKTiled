--- conflicted
+++ resolved
@@ -7,6 +7,12 @@
 //
 
 import SpriteKit
+
+
+/**
+ Tiled application version.
+ */
+public var TiledApplicationVersion: String = "0"
 
 
 internal enum TiledColors: String {
@@ -154,16 +160,18 @@
 open class SKTilemap: SKCropNode, SKTiledObject {
     
     open var filename: String!                                    // tiled tmx filename
+    open var tiledversion: String!                                // Tiled application version
     open var uuid: String = UUID().uuidString                     // unique id
     open var type: String!                                        // map type
     open var size: CGSize                                         // map size (in tiles)
     open var tileSize: CGSize                                     // tile size (in pixels)
     open var orientation: TilemapOrientation                      // map orientation
+    
     internal var renderOrder: RenderOrder = .rightDown            // render order
-    
-    internal var maxRenderQuality: CGFloat = 16                   // max render quality
+    internal var maxRenderQuality: CGFloat = 8                    // max render quality
+    
     /// Scaling value for text objects, etc.
-    open var renderQuality: CGFloat = 8 {
+    open var renderQuality: CGFloat = 4 {
         didSet {
             guard renderQuality != oldValue else { return }
             for layer in layers {
@@ -213,6 +221,7 @@
     // dispatch queues & groups
     internal let renderQueue = DispatchQueue(label: "com.sktiled.renderqueue", qos: .userInteractive)  // serial queue
     internal let renderGroup = DispatchGroup()
+    
     /// Overlay color.
     open var overlayColor: SKColor = SKColor(hexString: "#40000000")
     /// Object color.
@@ -227,16 +236,6 @@
         return result
     }
     
-    /// Returns a flattened array of child layers.
-    private var layers: [TiledLayerObject] {
-        return _layers.reduce([]) { nodes, node in
-            if let node = node as? SKGroupLayer {
-                return nodes + [node] + node.allLayers()
-            }
-            return nodes + [node]
-        }
-    }
-    
     /// Optional background color (read from the Tiled file)
     open var backgroundColor: SKColor? = nil {
         didSet {
@@ -249,7 +248,6 @@
     open var cropAtBoundary: Bool = false {
         didSet {
             if let currentMask = maskNode { currentMask.removeFromParent() }
-    
             maskNode = (cropAtBoundary == true) ? SKSpriteNode(color: SKColor.black, size: self.sizeInPoints) : nil
             (maskNode as? SKSpriteNode)?.texture?.filteringMode = .nearest
         }
@@ -257,7 +255,7 @@
 
     /** 
     The tile map default base layer, used for displaying the current grid, getting coordinates, etc.
-    */
+     */
     lazy open var baseLayer: SKTileLayer = {
         let layer = SKTileLayer(layerName: "Base", tilemap: self)
         self.addLayer(layer, base: true)
@@ -294,16 +292,6 @@
     open var highlightColor: SKColor = SKColor.green                   // color used to highlight tiles
     open var autoResize: Bool = false                                  // indicates map should auto-resize when view changes
     
-    open var currentLayerIndex: Int = -1 {
-        didSet {
-            guard currentLayerIndex != oldValue else { return }
-            if currentLayerIndex > self.lastIndex {
-                self.isolateLayer(at: -1)
-            }
-            self.isolateLayer(at: currentLayerIndex)
-        }
-    }
-    
     /// dynamics
     open var gravity: CGVector = CGVector.zero
     
@@ -315,9 +303,11 @@
         switch orientation {
         case .orthogonal:
             return CGSize(width: size.width * tileSize.width, height: size.height * tileSize.height)
+            
         case .isometric:
             let side = width + height
             return CGSize(width: side * tileWidthHalf,  height: side * tileHeightHalf)
+            
         case .hexagonal, .staggered:
             var result = CGSize.zero
             if staggerX == true {
@@ -389,7 +379,7 @@
     
     /**
      Return all tile layers. If recursive is false, only returns top-level layers.
-     
+    
      - parameter recursive: `Bool` include nested layers.
      - returns: `[SKTileLayer]` array of tile layers.
      */
@@ -399,7 +389,7 @@
     
     /**
      Return all object groups. If recursive is false, only returns top-level layers.
-     
+    
      - parameter recursive: `Bool` include nested layers.
      - returns: `[SKObjectGroup]` array of object groups.
      */
@@ -409,7 +399,7 @@
     
     /**
      Return all image layers. If recursive is false, only returns top-level layers.
-     
+    
      - parameter recursive: `Bool` include nested layers.
      - returns: `[SKImageLayer]` array of image layers.
      */
@@ -419,7 +409,7 @@
     
     /**
      Return all group layers. If recursive is false, only returns top-level layers.
-     
+    
      - parameter recursive: `Bool` include nested layers.
      - returns: `[SKGroupLayer]` array of image layers.
      */
@@ -427,11 +417,6 @@
         return getLayers(recursive: recursive).sorted(by: { $0.index < $1.index }).filter({ $0 as? SKGroupLayer != nil }) as! [SKGroupLayer]
     }
 
-    
-    /// Convenience property to return all group layers.
-    open var groupLayers: [SKGroupLayer] {
-        return layers.sorted(by: {$0.index < $1.index}).filter({$0 as? SKGroupLayer != nil}) as! [SKGroupLayer]
-    }
     
     /// Global antialiasing of lines
     open var antialiasLines: Bool = false {
@@ -462,17 +447,11 @@
     /**
      Load a Tiled tmx file and return a new `SKTilemap` object. Returns nil if there is a parsing error.
      
-<<<<<<< HEAD
-     - parameter filename:    `String` Tiled file name.
-     - parameter delegate:    `SKTilemapDelegate?` optional [`SKTilemapDelegate`](Protocols/SKTilemapDelegate.html) instance.
-     - parameter withTilesets `[SKTileset]?` optional tilesets.
-=======
      - parameter filename:           `String` Tiled file name.
      - parameter delegate:           `SKTilemapDelegate?` optional [`SKTilemapDelegate`](Protocols/SKTilemapDelegate.html) instance.
      - parameter withTilesets:       `[SKTileset]?` optional tilesets.
      - parameter ignoreProperties:   `Bool` ignore custom properties from Tiled.
      - parameter verbosity:          `LoggingLevel` logging verbosity.
->>>>>>> 3e4f0b3c
      - returns: `SKTilemap?` tilemap object (if file read succeeds).
      */
     open class func load(fromFile filename: String,
@@ -481,7 +460,11 @@
                          ignoreProperties noparse: Bool = false,
                          verbosity: LoggingLevel = .info) -> SKTilemap? {
         
-        if let tilemap = SKTilemapParser().load(fromFile: filename, delegate: delegate, withTilesets: withTilesets, ignoreProperties: noparse, verbosity: verbosity) {
+        if let tilemap = SKTilemapParser().load(fromFile: filename,
+                                                delegate: delegate,
+                                                withTilesets: withTilesets,
+                                                ignoreProperties: noparse,
+                                                verbosity: verbosity) {
             return tilemap
         }
         return nil
@@ -495,6 +478,7 @@
      - returns: `SKTileMapNode?`
      */
     public init?(attributes: [String: String]) {
+        
         guard let width = attributes["width"] else { return nil }
         guard let height = attributes["height"] else { return nil }
         guard let tilewidth = attributes["tilewidth"] else { return nil }
@@ -539,6 +523,13 @@
                 fatalError("stagger index \"\(hexIndex)\" not supported.")
             }
             self.staggerindex = hexindex
+        }
+        
+        
+        // Tiled application version
+        if let tiledVersion = attributes["tiledversion"] {
+            self.tiledversion = tiledVersion
+            TiledApplicationVersion = tiledVersion
         }
         
         // global antialiasing
@@ -560,15 +551,17 @@
     /**
      Initialize with map size/tile size
      
-     - parameter sizeX:     `Int` map width in tiles.
-     - parameter sizeY:     `Int` map height in tiles.
-     - parameter tileSizeX: `Int` tile width in pixels.
-     - parameter tileSizeY: `Int` tile height in pixels.
+     - parameter sizeX:       `Int` map width in tiles.
+     - parameter sizeY:       `Int` map height in tiles.
+     - parameter tileSizeX:   `Int` tile width in pixels.
+     - parameter tileSizeY:   `Int` tile height in pixels.
+     - parameter orientation: `TilemapOrientation` map projection.
      - returns: `SKTilemap`
      */
     public init(_ sizeX: Int, _ sizeY: Int,
                 _ tileSizeX: Int, _ tileSizeY: Int,
                   orientation: TilemapOrientation = .orthogonal) {
+        
         self.size = CGSize(width: CGFloat(sizeX), height: CGFloat(sizeY))
         self.tileSize = CGSize(width: CGFloat(tileSizeX), height: CGFloat(tileSizeY))
         self.orientation = orientation
@@ -598,6 +591,7 @@
      Remove a tileset from the tilesets.
      
      - parameter tileset: `SKTileset` removed tileset.
+     - returns: `SKTileset?` tileset object.
      */
     open func removeTileset(_ tileset: SKTileset) -> SKTileset? {
         return tilesets.remove(tileset)
@@ -635,7 +629,9 @@
     /**
      Returns a point for a given coordinate in the layer.
      
-     - parameter coord: `CGPoint` tile coordinate.
+     - parameter coord:   `CGPoint` tile coordinate.
+     - parameter offsetX: `CGFloat` x-offset.
+     - parameter offsetY: `CGFloat` y-offset.
      - returns: `CGPoint` point in layer.
      */
     open func pointForCoordinate(coord: CGPoint, offsetX: CGFloat=0, offsetY: CGFloat=0) -> CGPoint {
@@ -738,7 +734,7 @@
     /**
      Return layers matching the given name.
      
-     - parameter name:      `String` tile layer name.
+     - parameter named:     `String` tile layer name.
      - parameter recursive: `Bool` include nested layers.
      - returns: `[TiledLayerObject]` layer objects.
      */
@@ -768,7 +764,7 @@
     /**
      Returns a layer given the index (0 being the lowest).
      
-     - parameter index: `Int` layer index.
+     - parameter atIndex: `Int` layer index.
      - returns: `TiledLayerObject?` layer object.
      */
     open func getLayer(atIndex index: Int) -> TiledLayerObject? {
@@ -780,22 +776,7 @@
     }
     
     /**
-<<<<<<< HEAD
-     Return layers of the given type.
-     
-     - parameter layerType: `SKTiledLayerType` layer type.
-     - returns: `[TiledLayerObject]` array of layers.
-     */
-    open func getLayers(ofType layerType: SKTiledLayerType) -> [TiledLayerObject] {
-        return layers.filter( {$0.layerType == layerType} )
-    }
-    
-    /**
-     Isolate a named layer (hides other layers). Pass `nil`
-     to show all layers.
-=======
      Return layers assigned a custom `type` property.
->>>>>>> 3e4f0b3c
      
      - parameter ofType:    `String` layer type.
      - parameter recursive: `Bool` include nested layers.
@@ -803,23 +784,6 @@
      */
     open func getLayers(ofType: String, recursive: Bool=true) -> [TiledLayerObject] {
         return getLayers(recursive: recursive).filter { $0.type != nil }.filter { $0.type! == ofType }
-    }
-    
-    /**
-     Isolate a layer at the given index.
-     
-     - parameter at: `Int` layer index.
-     */
-    open func isolateLayer(at index: Int) {
-        guard index >= 0 else {
-            let _ = _layers.map { $0.visible = true }
-            return
-        }
-        
-        _layers.forEach { layer in
-            let hideLayer = (layer.index == index) ? false : true
-            layer.isHidden = hideLayer
-        }
     }
     
     /**
@@ -882,7 +846,7 @@
     open func groupLayers(named layerName: String, recursive: Bool=true) -> [SKGroupLayer] {
         return getLayers(recursive: recursive).filter { $0 as? SKGroupLayer != nil }.filter { $0.name == layerName } as! [SKGroupLayer]
     }
-    
+
     /**
      Returns an group layer at the given index, otherwise, nil.
      
@@ -953,7 +917,7 @@
      */
     open func tilesAt(coord: CGPoint) -> [SKTile] {
         return tileLayers(recursive: true).flatMap { $0.tileAt(coord: coord) }
-    }
+            }
 
     /**
      Return tiles at the given coordinate (all tile layers).
@@ -969,13 +933,13 @@
     /**
      Returns a tile at the given coordinate from a layer.
      
-     - parameter coord: `CGPoint` tile coordinate.
-     - parameter name:  `String?` layer name.
+     - parameter coord:   `CGPoint` tile coordinate.
+     - parameter inLayer: `String?` layer name.
      - returns: `SKTile?` tile, or nil.
      */
     open func tileAt(coord: CGPoint, inLayer named: String?) -> SKTile? {
         if let named = named {
-            if let layer = getLayer(named: named) as? SKTileLayer {
+            if let layer = getLayers(named: named).first as? SKTileLayer {
                 return layer.tileAt(coord: coord)
             }
         }
@@ -985,9 +949,9 @@
     /**
      Returns a tile at the given coordinate from a layer.
      
-     - parameter x: `Int` tile x-coordinate.
-     - parameter y: `Int` tile y-coordinate.
-     - parameter named: `String?` layer name.
+     - parameter x:       `Int` tile x-coordinate.
+     - parameter y:       `Int` tile y-coordinate.
+     - parameter inLayer: `String?` layer name.
      - returns: `SKTile?` tile, or nil.
      */
     open func tileAt(_ x: Int, _ y: Int, inLayer named: String?) -> SKTile? {
@@ -1177,10 +1141,10 @@
      
      *Position is in converted space*
      
-     - parameter point: `CGPoint` scene point.
+     - parameter touch: `UITouch` scene point.
      - returns: `CGPoint` converted point in layer coordinate system.
      */
-    #if os(iOS)
+    #if os(iOS) || os(tvOS)
     open func touchLocation(_ touch: UITouch) -> CGPoint {
         return baseLayer.touchLocation(touch)
     }
@@ -1191,7 +1155,7 @@
      
      *Position is in converted space*
     
-     - parameter point: `CGPoint` scene point.
+     - parameter event: `NSEvent` scene point.
      - returns: `CGPoint` converted point in layer coordinate system.
      */
     #if os(OSX)
@@ -1201,13 +1165,6 @@
     #endif
     
     // MARK: - Callbacks
-    /**
-     Called when parser has finished reading the map.
-     
-     - parameter timeStarted: `Date` render start time.
-     - parameter tasks:       `Int`  number of tasks to complete.
-     */
-    open func didFinishParsing(timeStarted: Date, tasks: Int=0) {}
     
     /**
      Called when parser has finished rendering the map.
@@ -1364,7 +1321,7 @@
     internal func doStaggerY(_ y: Int) -> Bool {
         return !staggerX && Bool((y & 1) ^ staggerEven.hashValue)
     }
-        
+    
     internal func topLeft(_ x: CGFloat, _ y: CGFloat) -> CGPoint {
         // if the value of y is odd & stagger index is odd
         if (staggerX == false) {
@@ -1442,7 +1399,9 @@
     override open var debugDescription: String { return description }
     
     open var showGrid: Bool {
-        get { return baseLayer.showGrid }
+        get {
+            return baseLayer.showGrid
+        }
         set {
             guard newValue != baseLayer.showGrid else { return }
             baseLayer.showGrid = newValue
@@ -1450,7 +1409,9 @@
     }
     
     open var showBounds: Bool {
-        get { return baseLayer.showBounds }
+        get {
+            return baseLayer.showBounds
+        }
         set {
             guard newValue != baseLayer.showBounds else { return }
             baseLayer.showBounds = newValue
@@ -1464,50 +1425,54 @@
         } set {
             guard newValue != baseLayer.debugDraw else { return }
             baseLayer.debugDraw = newValue
-            // show bounding box for renderable objects
-            for objectLayer in objectGroups(recursive: true) {
-                (objectLayer.getObjects().filter { $0.isRenderableType == true }.map { $0.drawObject(debug: newValue) })
-            }
-        }
-    }
-    
-    /**
-     Output a summary of the current scenes layer data.
-     */
-    open func layerStatistics() {
+            // TODO: show bounding box for renderable objects
+        }
+    }
+    
+    /**
+     Dump a summary of the current scenes layer data.
+     
+     - parameter base:  `Bool` include the map's default layer.
+     */
+    open func mapStatistics(base: Bool = false) {
         guard (layerCount > 0) else {
-            print("# Tilemap \"\(name != nil ? name! : "null")\": 0 Layers")
+            print("# Tilemap \"\(mapName)\": 0 Layers")
             return
         }
         
-        
         // format the header
-        let tilemapHeaderString = "# Tilemap \"\(name != nil ? name! : "null")\": \(tileCount) Tiles: \(layerCount) Layers"
-        let titleUnderline = String(repeating: "-", count: tilemapHeaderString.characters.count)
-        var outputString = "\n\(tilemapHeaderString)\n\(titleUnderline)"
+        let headerString = "# Tilemap \"\(mapName)\": \(tileCount) Tiles: \(layerCount) Layers"
+        let titleUnderline = String(repeating: "-", count: headerString.characters.count)
+        var outputString = "\n\(headerString)\n\(titleUnderline)"
         
         var allLayers = self.layers
-        allLayers.insert(self.baseLayer, at: 0)
+        
+        if (base == true) {
+            allLayers.insert(self.baseLayer, at: 0)
+        }
+        
         // grab the stats from each layer
         let allLayerStats = allLayers.map { $0.layerStatsDescription }
         
-        var columnSizes: [Int] = Array(repeating: 0, count: 9)
-        var prefixes: [String] = ["", "", "", "", "pos", "size", "offset", "anc", "zpos"]
-        var buffers: [Int] = [1, 2, 0, 0, 1, 1, 1, 1, 1]
+        var prefixes: [String] = ["", "", "", "", "pos", "size", "offset", "anc", "zpos", "opac"]
+        var buffers: [Int] = [1, 2, 0, 0, 1, 1, 1, 1, 1, 1]
+        var columnSizes: [Int] = Array(repeating: 0, count: prefixes.count)
+        
         
         for (_, stats) in allLayerStats.enumerated() {
+            
             for stat in stats {
                 let colIndex = Int(stats.index(of: stat)!)
                 
                 let colCharacters = stat.characters.count
                 let prefix = prefixes[colIndex]
                 let buffer = buffers[colIndex]
-
+                
                 if colCharacters > 0 {
                     let bufferSize = (prefix.characters.count > 0 ) ? prefix.characters.count + buffer : 2
                     let columnSize = colCharacters + bufferSize
                     if columnSize > columnSizes[colIndex] {
-                         columnSizes[colIndex] = columnSize
+                        columnSizes[colIndex] = columnSize
                     }
                 }
             }
@@ -1515,10 +1480,8 @@
         
         
         
-        for (idx, stats) in allLayerStats.enumerated() {
+        for (_, stats) in allLayerStats.enumerated() {
             var layerOutputString = ""
-
-            
             for (sidx, stat) in stats.enumerated() {
                 
                 let columnSize = columnSizes[sidx]
@@ -1526,9 +1489,9 @@
                 
                 let isLastColumn = (sidx == stats.count - 1)
                 // format the prefix for each column
-                var prefix = ""
+                var prefix  = ""
                 var divider = ""
-                var comma = ""
+                var comma   = ""
                 
                 var currentColumnValue = " "
                 
@@ -1555,8 +1518,7 @@
             outputString += "\n\(layerOutputString)"
         }
         
-        
-        print("\n" + outputString + "\n")
+        print("\n\n" + outputString + "\n\n")
     }
 }
 
@@ -1594,11 +1556,6 @@
 
      - parameter tilemap:  `SKTilemap` tilemap instance.
      */
-<<<<<<< HEAD
-    public func didRenderMap(_ tilemap: SKTilemap) {}
-
-}
-=======
     public func didRenderMap(_ tilemap: SKTilemap, _ completion: (()->())? = nil) {}
     /**
      Returns a tile object for use in tile layers.
@@ -1668,13 +1625,12 @@
         }
         return nil
     }
-    
+
     /**
      Output a summary of the current scenes layer data.
      */
-    @available(*, deprecated, message: "use `layerStatistics()` instead")
+    @available(*, deprecated, message: "use `mapStatistics()` instead")
     open func debugLayers(reverse: Bool=false) {
-        layerStatistics()
-    }
-}
->>>>>>> 3e4f0b3c
+        mapStatistics()
+    }
+}