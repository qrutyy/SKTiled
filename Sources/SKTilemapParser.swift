--- conflicted
+++ resolved
@@ -221,14 +221,9 @@
                         print("[SKTilemapParser]: WARNING: layer \"\(tileLayer.name!)\": the following gids could not be found: \(gidErrorString)")
                 }
             }
-<<<<<<< HEAD
-        }
-        
-            self.renderQueue.async(group: self.renderGroup, execute: renderItem)
-=======
-
+        }
+        
             tilemap.renderQueue.async(group: tilemap.renderGroup, execute: renderItem)
->>>>>>> d5ff8941
         }
 
         
