--- conflicted
+++ resolved
@@ -10,11 +10,7 @@
 [![CocoaPods Compatible][pod-image]][pod-url]
 
 
-<<<<<<< HEAD
-**SKTiled** is a Swift framework for using [Tiled](http://www.mapeditor.org) files with Apple's SpriteKit, allowing the creation of game assets from Tiled's .tmx files. Inspired by [TilemapKit](http://tilemapkit.com) and written purely in Swift, I began working on this for a project after the development of TilemapKit was halted. Initially created as an exercise to learn Apple's new programming language, I've decided to open-source it in case others find it helpful.
-=======
 **SKTiled** is a Swift framework for using [Tiled](http://www.mapeditor.org) content with [Apple's SpriteKit][spritekit-url], allowing the creation of game assets from Tiled's .tmx files. Inspired by [TilemapKit](http://tilemapkit.com) and written purely in Swift, I began working on this for a project after the development of TilemapKit was halted. Initially created as an exercise to learn Apple's new programming language, I've decided to open-source it in case others find it helpful.
->>>>>>> c6790ec9
 
 
 ![macOS Demo](images/demo-macos-iso.png)
@@ -34,12 +30,9 @@
 - [x] renders animated and fliped tiles
 - [x] pre-loading of tilesets
 - [x] group nodes
-<<<<<<< HEAD
-=======
 - [x] tile objects
 - [x] text objects
 - [x] custom tile classes (iOS10, macOS 10.11+)
->>>>>>> c6790ec9
 - [ ] generate GKGridGraph graphs from custom attributes (iOS10, macOS 10.11+)
 - [ ] user-definable cost properties for GKGridGraph nodes (iOS10, macOS 10.11+)
 
@@ -55,21 +48,13 @@
 
 For Carthage installation, create a Cartfile in the root of your project:
 
-<<<<<<< HEAD
-github "mfessenden/SKTiled" ~> 1.13
-=======
     github "mfessenden/SKTiled" ~> 1.15
->>>>>>> c6790ec9
 
 
 For CocoaPods, install via a reference in your podfile:
 
     pod 'SKTiled', '~> 1.15'
 
-<<<<<<< HEAD
-pod 'SKTiled', '~> 1.13'
-=======
->>>>>>> c6790ec9
 
 ## Usage
 
@@ -113,13 +98,6 @@
 let objectGroups = tilemap.getLayers(named: "Objects") as! [SKObjectGroup]
 let hudLayers = tilemap.getLayers(named: "HUD") as! [SKImageLayer]
 
-<<<<<<< HEAD
-// query a named tile layer
-if let groundLayer = tilemap.tileLayer(named: "Ground") {
-groundLayer.showGrid = true
-}
-=======
->>>>>>> c6790ec9
 
 // query layer at a specific index
 if let firstLayer = tilemap.getLayer(atIndex: 1) as! SKTileLayer {
@@ -129,11 +107,7 @@
 
 ### Working with Tiles
 
-<<<<<<< HEAD
-There are a number of ways to access and work with tile objects. Tiles can be queried from the `SKTilemap` node, or the parent `SKTileLayer` layer: 
-=======
 There are a number of ways to access and work with tile objects. Tiles can be queried from the [`SKTilemap`][sktilemap-url] node, or the parent [`SKTileLayer`][sktilelayer-url] layer:
->>>>>>> c6790ec9
 
 ```swift
 // access a tile via CGPoint
@@ -159,13 +133,8 @@
 You can also return tiles with a specific ID value:
 
 ```swift
-<<<<<<< HEAD
-if let waterTiles = waterLayer.getTiles(withID: 17) {
-// do something watery here
-=======
 if let waterTiles = waterLayer.getTiles(globalID: 17) {
     // do something watery here
->>>>>>> c6790ec9
 }
 ```
 
@@ -249,11 +218,7 @@
 
 ## Custom Properties
 
-<<<<<<< HEAD
-Custom properties are supported on all object types. All **SKTiled** objects conform to the `SKTiledObject` protocol and allow access to and parsing of custom properties. 
-=======
 Custom properties are supported on all object types. All **SKTiled** objects conform to the [`SKTiledObject`][sktiledobject-url] protocol and allow access to and parsing of custom properties.
->>>>>>> c6790ec9
 
 Any property added to an object in **Tiled** will be translated and stored in the `SKTiledObject.properties` dictionary.
 
